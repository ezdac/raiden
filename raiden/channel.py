# -*- coding: utf8 -*-
from ethereum import slogging

from raiden.messages import CancelTransfer, DirectTransfer, LockedTransfer, BaseError, Lock
from raiden.mtree import merkleroot, get_proof
from raiden.utils import sha3
from raiden.blockchain.net_contract import NettingChannelContract

log = slogging.getLogger(__name__)  # pylint: disable=invalid-name


class InvalidNonce(BaseError):
    pass


class InvalidSecret(BaseError):
    pass


class InvalidLocksRoot(BaseError):
    pass


class InvalidLockTime(BaseError):
    pass


class InsufficientBalance(BaseError):
    pass


class LockedTransfers(object):
    """ Mapping container for transactions with locked asset, mapping lockroot
    to transfer.

    Container class used to keep track of transfers that have asset locked
    because of the lack of the secret. The container can produce a updated
    merkle root or proof that a given lock is included in the set.
    """

    def __init__(self):
        self.locked = dict()  #: A mapping from hashlock to the transfer
        self._cached_lock_hashes = []  #: lock's hash cache `sha3(amount || expiration || hashlock)`
        self._cached_root = None  #: the merkle proof of the current transfers

    def __contains__(self, hashlock):
        """ Return True if there is a pending transfer with the given hashlock, False otherwise. """
        return hashlock in self.locked

    def __len__(self):
        """ Return the count of pending transfers. """
        return len(self.locked)

    def __getitem__(self, hashlock):
        """ Lookup a pending transfer by it's hashlock. """
        return self.locked[hashlock]

    def __iter__(self):
        return self.locked.iterkeys()

    def add(self, transfer):
        """ Add a new mediated transfer into the set, registering it's lock.

        This is used when a new transfer with locked asset is being created and
        the path of nodes is being traversed from *initiator* to *target*. The
        sender is the node from the channel that will transfer a given amount
        of asset once the secret is revealed.

        Motivation
        ----------

        The sender needs to use this method before sending a locked transfer,
        otherwise the calculate locksroot of the transfer message will be
        invalid and the transfer will be rejected by the partner. Since the
        sender wants the transfer to be accepted by the receiver otherwise the
        transfer won't proceed and the sender won't receive it's fee.

        The receiver needs to use this method to update the container with a
        _valid_ transfer, otherwise the locksroot will not contain the pending
        transfer. The receiver needs to ensure that the merkle root has the
        hashlock include, otherwise it won't be able to claim it.

        Args:
            transfer (LockedTransfer): The transfer to be added.
        """
        assert transfer.lock.hashlock not in self.locked
        self.locked[transfer.lock.hashlock] = transfer
        self._cached_lock_hashes.append(sha3(transfer.lock.as_bytes))
        self._cached_root = None

    get = __getitem__

    def remove(self, hashlock):
        """ Remove a transfer from the locked set.

        Args:
            hashlock: The hashlock of the corresponding transfer.
        """
        self._cached_lock_hashes.remove(sha3(self.get(hashlock).lock.as_bytes))
        self._cached_root = None
        del self.locked[hashlock]

    @property
    def outstanding(self):
        """ Return the amount of asset that is locked in this container. """
        return sum(
            transfer.lock.amount
            for transfer in self.locked.values()
        )

    # XXX: Remove expired transfers?

    @property
    def root(self):
        if not self._cached_root:
            self._cached_root = merkleroot(self._cached_lock_hashes)
        return self._cached_root

    def root_with(self, lock=None, exclude=None):
        """ Calculate the merkle root of the hashes in the container.

        Args:
            lock: Additional hashlock to be included in the merkle tree, used
                to calculate the updated merkle root without changing the store.
            exclude: Hashlock to be ignored, used to calculated a the updated
                merkle root without changing the store.
        """
        if lock and not isinstance(lock, Lock):
            raise ValueError('lock must be a Lock')

        if exclude and not isinstance(exclude, Lock):
            raise ValueError('exclude must be a Lock')

        lock_hash = exclude_hash = None

        # temporarily add
        if lock:
            lock_hash = sha3(lock.as_bytes)
            self._cached_lock_hashes.append(lock_hash)

        # temporarily remove
        if exclude:
            exclude_hash = sha3(exclude.as_bytes)
            self._cached_lock_hashes.remove(exclude_hash)

        root = merkleroot(self._cached_lock_hashes)

        # remove the temporarily added hash
        if lock_hash:
            assert lock_hash in self._cached_lock_hashes
            self._cached_lock_hashes.remove(lock_hash)

        # reinclude the temporarily removed hash
        if exclude:
            self._cached_lock_hashes.append(exclude_hash)

        return root

    def get_proof(self, transfer):
        """ Return the merkle proof that transfer is one of the locked
        transfers in the container.
        """
        hashlock = transfer.lock.hashlock
        transfer = self.locked[hashlock]
        proof_for = sha3(transfer.lock.as_bytes)
        proof = get_proof(self._cached_lock_hashes, proof_for)
        return proof


class ChannelEndState(object):
    """ Tracks the state of one of the participants in a channel. """
<<<<<<< HEAD

    def __init__(self, participant_address, participant_balance):
        self.initial_balance = participant_balance  #: initial balance
        self.balance = participant_balance  #: current balance
        self.address = participant_address  #: node's address

        self.nonce = 0  #: sequential nonce, current value has not been used
        self.locked = LockedTransfers()  #: locked received

    def distributable(self, other):
        """ Return the available amount of the asset that can be transfered in
        the channel `(total - locked)`.
        """
        return self.balance - other.locked.outstanding

    def claim_locked(self, partner, secret, locksroot=None):
        """ Update the balance of this end of the channel by claiming the
        transfer.

        This methods needs to be called once a `Secret` message is received,
        otherwise the nodes can get out-of-sync and messages will be rejected.

        Args:
            partner: The partner end from which we are receiving, this is
                required to keep both ends in sync.
            secret: Releases a lock.

        Raises:
            InvalidSecret: If there is no lock register for the given secret
                (or `hashlock` if given).

        Returns:
            float: The amount that was locked.
        """
        # XXX: The secret is being discarded right away, it needs to be saved
        # at least until the next partner's message with an updated balance and
        # locksroot that acknowledges the unlocked asset
        hashlock = sha3(secret)

        if hashlock not in self.locked:
            raise InvalidSecret(hashlock)

        # The balance and lockroot work hand-in-hand, both values need to be
        # synchronized at all times with the penalty of losing asset.
        #
        # This section works for cooperative multitasking, for preempted
        # multitasking synchronization needs to be done.

        # start of the critical write section
        lock = self.locked[hashlock].lock
        if locksroot and self.locked.root_with(None, exclude=lock) != locksroot:
            raise InvalidLocksRoot(hashlock)

        # The update balance will be sent with the next transfer
        amount = lock.amount
        self.balance += amount
        partner.balance -= amount

        # Important: as a sender remove the freed hashlock to avoid double
        # netting of a locked transfer (as a receiver this is "just" synching)
        self.locked.remove(hashlock)
        # end of the critical write section


class Channel(object):
    # pylint: disable=too-many-instance-attributes,too-many-arguments

    def __init__(self, chain, asset_address, nettingcontract_address,
                 our_state, partner_state, reveal_timeout):
        self.chain = chain
        self.asset_address = asset_address
        self.nettingcontract_address = nettingcontract_address
        self.our_state = our_state
        self.partner_state = partner_state
        self.reveal_timeout = reveal_timeout

        self.settle_timeout = NettingChannelContract.settle_timeout
=======

    def __init__(self, participant_address, participant_balance):
        # since ethereum only uses integral values we cannot use float/Decimal
        if not isinstance(participant_balance, (int, long)):
            raise ValueError('participant_balance must be an integer.')

        self.initial_balance = participant_balance  #: initial balance
        self.transfered_amount = 0  #: total amount of transfered asset
        self.address = participant_address  #: node's address

        # 0 is used in the netting contract to represent the lack of a
        # transfer, so this value must start at 1
        self.nonce = 1  #: sequential nonce, current value has not been used
        self.locked = LockedTransfers()  #: locked received

    def balance(self, other):
        """ Return the current balance of the participant. """
        return self.initial_balance - self.transfered_amount + other.transfered_amount

    def distributable(self, other):
        """ Return the available amount of the asset that can be transfered in
        the channel `(total - locked)`.
        """
        return self.balance(other) - other.locked.outstanding

    def claim_locked(self, partner, secret, locksroot=None):
        """ Update the balance of this end of the channel by claiming the
        transfer.

        This methods needs to be called once a `Secret` message is received,
        otherwise the nodes can get out-of-sync and messages will be rejected.

        Args:
            partner: The partner end from which we are receiving, this is
                required to keep both ends in sync.
            secret: Releases a lock.

        Raises:
            InvalidSecret: If there is no lock register for the given secret
                (or `hashlock` if given).

        Returns:
            float: The amount that was locked.
        """
        # XXX: The secret is being discarded right away, it needs to be saved
        # at least until the next partner's message with an updated balance and
        # locksroot that acknowledges the unlocked asset
        hashlock = sha3(secret)

        if hashlock not in self.locked:
            raise InvalidSecret(hashlock)

        # The balance and lockroot work hand-in-hand, both values need to be
        # synchronized at all times with the penalty of losing asset.
        #
        # This section works for cooperative multitasking, for preempted
        # multitasking synchronization needs to be done.

        # start of the critical write section
        lock = self.locked[hashlock].lock
        if locksroot and self.locked.root_with(None, exclude=lock) != locksroot:
            raise InvalidLocksRoot(hashlock)

        # Indirectly update balance by setting the partner's transfered_amount,
        # the new value needs to be checked
        amount = lock.amount
        partner.transfered_amount += amount

        # Important: as a sender remove the freed hashlock to avoid double
        # netting of a locked transfer (as a receiver this is "just" synching)
        self.locked.remove(hashlock)
        # end of the critical write section


class Channel(object):
    # pylint: disable=too-many-instance-attributes,too-many-arguments

    def __init__(self, chain, asset_address, nettingcontract_address,
                 our_state, partner_state, min_locktime):
        self.chain = chain
        self.asset_address = asset_address
        self.nettingcontract_address = nettingcontract_address
        self.our_state = our_state
        self.partner_state = partner_state
        self.min_locktime = min_locktime

        self.locked_time = NettingChannelContract.locked_time
>>>>>>> a6c228bf
        ''' the contract's `locked_time`, all locks need to expire with less than this value '''

        self.wasclosed = False
        self.received_transfers = []
        self.sent_transfers = []  #: transfers that were sent, required for settling
<<<<<<< HEAD
        self.transfer_callbacks = []  # list of (Transfer, callback) tuples
=======
>>>>>>> a6c228bf

    @property
    def isopen(self):
        if self.wasclosed:
            return False

        return self.chain.isopen(self.asset_address, self.nettingcontract_address)

    @property
    def initial_balance(self):
        """ Return the amount of asset used to open the channel. """
        return self.our_state.initial_balance

    @property
<<<<<<< HEAD
=======
    def transfered_amount(self):
        """ Return how much we transfered to partner. """
        return self.our_state.transfer_amount

    @property
>>>>>>> a6c228bf
    def balance(self):
        """ Return our current balance.

        Balance is equal to `initial_deposit + received_amount - sent_amount`,
        were both `receive_amount` and `sent_amount` are unlocked.
        """
<<<<<<< HEAD
        return self.our_state.balance
=======
        return self.our_state.balance(self.partner_state)
>>>>>>> a6c228bf

    @property
    def distributable(self):
        """ Return the available amount of the asset that our end of the
        channel can transfer to the partner.
        """
        return self.our_state.distributable(self.partner_state)

    @property
    def locked(self):
        """ Return the current amount of our asset that is locked waiting for a
        secret.

        The locked value is equal to locked transfers that have being
        initialized but the secret has not being revealed.
        """
        return self.partner_state.locked.outstanding

    @property
    def outstanding(self):
        """ Return the current amount of asset that is we are waiting a secret
        to be freed.
<<<<<<< HEAD
        """
        return self.our_state.locked.outstanding

    def handle_callbacks(self, transfer):
        # TODO: dict mapping transfer -> callback + cleanup
        # TODO: handle the callbacks somewhere!
        cb_indices = [index for index, transfer_cb in enumerate(self.transfer_callbacks)
                      if transfer_cb[0] is transfer]
        for i in cb_indices:
            cb = self.transfer_callbacks[i][1]
            cb(None, True)
            del self.transfer_callbacks[i]

    def claim_locked(self, secret, locksroot=None):
        """ Claim locked transfer from any of the ends of the channel.

        Args:
            secret: The secret that releases a locked transfer.
        """
=======
        """
        return self.our_state.locked.outstanding

    def claim_locked(self, secret, locksroot=None):
        """ Claim locked transfer from any of the ends of the channel.

        Args:
            secret: The secret that releases a locked transfer.
        """
>>>>>>> a6c228bf
        hashlock = sha3(secret)

        # receiving a secret (releasing our funds)
        if hashlock in self.our_state.locked:
            self.our_state.claim_locked(self.partner_state, secret, locksroot)

        # sending a secret (updating the mirror)
        if hashlock in self.partner_state.locked:
            self.partner_state.claim_locked(self.our_state, secret, locksroot)

<<<<<<< HEAD
    def register_transfer(self, transfer, callback=None):
=======
    def register_transfer(self, transfer):
>>>>>>> a6c228bf
        """ Register a signed transfer, updating the channel's state accordingly. """

        if transfer.recipient == self.partner_state.address:
            self.register_transfer_from_to(
                transfer,
                from_state=self.our_state,
                to_state=self.partner_state,
            )
            self.sent_transfers.append(transfer)
<<<<<<< HEAD
            if callback:
                self.transfer_callbacks.append((transfer, callback))
=======
>>>>>>> a6c228bf

        elif transfer.recipient == self.our_state.address:
            self.register_transfer_from_to(
                transfer,
                from_state=self.partner_state,
                to_state=self.our_state,
            )
            self.received_transfers.append(transfer)

        else:
            raise ValueError('Invalid address')

    def register_transfer_from_to(self, transfer, from_state, to_state):  # noqa
        """ Validates and register a signed transfer, updating the channel's state accordingly.

        Note:
            The transfer must be register before it is sent, not on
            acknowledgement. That is necessary for to reasons:

            - Guarantee that the transfer is valid.
<<<<<<< HEAD
            - Deduct the balance early avoiding a window of time were the user
                could intentionally or not send a transaction without funds.
=======
            - Avoiding sending a new transaction without funds.
>>>>>>> a6c228bf

        Raises:
            InsufficientBalance: If the transfer is negative or above the distributable amount.
            InvalidLocksRoot: If locksroot check fails.
            InvalidLockTime: If the transfer has expired.
            InvalidNonce: If the expected nonce does not match.
            InvalidSecret: If there is no lock registered for the given secret.
            ValueError: If there is an address mismatch (asset or node address).
        """
        if transfer.asset != self.asset_address:
            raise ValueError('Asset address mismatch')

        if transfer.recipient != to_state.address:
            raise ValueError('Unknow recipient')

        if transfer.sender != from_state.address:
            raise ValueError('Unsigned transfer')

<<<<<<< HEAD
        # nonce is changed only when a transfer is un/registered, if the test
        # fail either we are out of sync, a message out of order, or it's an
        # forged transfer
        if transfer.nonce != from_state.nonce:
            raise InvalidNonce(transfer)

        # transfer.balance has a new balance for the channel participant
        transfer_amount = transfer.balance - to_state.balance
        distributable = from_state.distributable(to_state)

        if transfer_amount < 0:
            raise ValueError('Negative transfer')

        if transfer_amount > distributable:
            raise InsufficientBalance(transfer)

        if isinstance(transfer, LockedTransfer):
            if transfer_amount + transfer.lock.amount > distributable:
=======
        if transfer.transfered_amount < from_state.transfered_amount:
            raise ValueError('Negative transfer')

        # nonce is changed only when a transfer is un/registered, if the test
        # fail either we are out of sync, a message out of order, or it's an
        # forged transfer
        if transfer.nonce < 1 or transfer.nonce != from_state.nonce:
            raise InvalidNonce(transfer)

        amount = transfer.transfered_amount - from_state.transfered_amount
        distributable = from_state.distributable(to_state)

        if amount > distributable:
            raise InsufficientBalance(transfer)

        if isinstance(transfer, LockedTransfer):
            if amount + transfer.lock.amount > distributable:
>>>>>>> a6c228bf
                raise InsufficientBalance(transfer)

            # As a receiver: Check that all locked transfers are registered in
            # the locksroot, if any hashlock is missing there is no way to
            # claim it while the channel is closing
            if to_state.locked.root_with(transfer.lock) != transfer.locksroot:
                raise InvalidLocksRoot(transfer)

            # As a receiver: If the lock expiration is larger than the settling
            # time a secret could be revealed after the channel is settled and
            # we won't be able to claim the asset
<<<<<<< HEAD
            if not transfer.lock.expiration - self.chain.block_number < self.settle_timeout:
                log.error(
                    "Transfer expiration doesn't allow for correct settlement.",
                    transfer_expiration_block=transfer.lock.expiration,
                    current_block=self.chain.block_number,
                    settle_timeout=self.settle_timeout,
                )

                raise ValueError("Transfer expiration doesn't allow for correct settlement.")

            if not transfer.lock.expiration - self.chain.block_number > self.reveal_timeout:
                log.error(
                    'Expiration smaller than the minimum required.',
                    transfer_expiration_block=transfer.lock.expiration,
                    current_block=self.chain.block_number,
                    reveal_timeout=self.reveal_timeout,
                )

                raise ValueError('Expiration smaller than the declared reveal timeout')
=======
            if transfer.lock.expiration - self.chain.block_number >= self.locked_time:
                log.error(
                    "Transfer expiration doesn't allow for corret settlement.",
                    transfer_expiration_block=transfer.lock.expiration,
                    current_block=self.chain.block_number,
                    required_locked_time=self.locked_time,
                )

                raise ValueError("Transfer expiration doesn't allow for corret settlement.")

            if transfer.lock.expiration - self.min_locktime < self.chain.block_number:
                log.error(
                    'Expiration smaller than the minimum requried.',
                    transfer_expiration_block=transfer.lock.expiration,
                    current_block=self.chain.block_number,
                    minimum_required_locked_time=self.min_locktime,
                )

                raise ValueError('Expiration smaller than the minimum requried.')
>>>>>>> a6c228bf

        # all checks need to be done before the internal state of the channel
        # is changed, otherwise if a check fails and state was changed the
        # channel will be left trashed

        if isinstance(transfer, LockedTransfer):
            to_state.locked.add(transfer)

        if isinstance(transfer, DirectTransfer) and transfer.secret:
            to_state.claim_locked(
                from_state,
                transfer.secret,
                transfer.locksroot,
            )

<<<<<<< HEAD
        # all checks passed, update balances
        if isinstance(transfer, CancelTransfer):
            to_state.balance -= transfer_amount
            from_state.balance += transfer_amount
            from_state.nonce += 1
        else:
            to_state.balance += transfer_amount
            from_state.balance -= transfer_amount
            from_state.nonce += 1
=======
        from_state.transfered_amount = transfer.transfered_amount
        from_state.nonce += 1
>>>>>>> a6c228bf

    def create_directtransfer(self, amount, secret=None):
        """ Return a DirectTransfer message.

        This message needs to be signed and registered with the channel before
        sent.
        """
        if not self.isopen:
            raise ValueError('The channel is closed')

        from_ = self.our_state
        to_ = self.partner_state

        distributable = from_.distributable(to_)

        if amount <= 0 or amount > distributable:
            log.debug(
                'Insufficient funds',
                amount=amount,
                distributable=distributable,
            )
            raise ValueError('Insufficient funds')

        # start of critical read section
<<<<<<< HEAD
        balance = to_.balance + amount
=======
        transfered_amount = from_.transfered_amount + amount
>>>>>>> a6c228bf
        current_locksroot = to_.locked.root
        # end of critical read section

        return DirectTransfer(
            nonce=from_.nonce,
            asset=self.asset_address,
<<<<<<< HEAD
            balance=balance,
=======
            transfered_amount=transfered_amount,
>>>>>>> a6c228bf
            recipient=to_.address,
            locksroot=current_locksroot,
            secret=secret,
        )

    def create_lockedtransfer(self, amount, expiration, hashlock):
        """ Return a LockedTransfer message.

        This message needs to be signed and registered with the channel before sent.
        """
        if not self.isopen:
            raise ValueError('The channel is closed')

        # expiration is not sufficient for guarantee settling
<<<<<<< HEAD
        if expiration - self.chain.block_number >= self.settle_timeout:
=======
        if expiration - self.chain.block_number >= self.locked_time:
>>>>>>> a6c228bf
            log.debug(
                "Transfer expiration doesn't allow for corret settlement.",
                expiration=expiration,
                block_number=self.chain.block_number,
<<<<<<< HEAD
                settle_timeout=self.settle_timeout,
=======
                locked_time=self.locked_time,
>>>>>>> a6c228bf
            )

            raise ValueError('Invalid expiration')

<<<<<<< HEAD
        if expiration - self.reveal_timeout < self.chain.block_number:
=======
        if expiration - self.min_locktime < self.chain.block_number:
>>>>>>> a6c228bf
            log.debug(
                'Expiration smaller than the minimum requried.',
                expiration=expiration,
                block_number=self.chain.block_number,
<<<<<<< HEAD
                reveal_timeout=self.reveal_timeout,
=======
                min_locktime=self.min_locktime,
>>>>>>> a6c228bf
            )

            raise ValueError('Invalid expiration')

        from_ = self.our_state
        to_ = self.partner_state

        distributable = from_.distributable(to_)

        if amount <= 0 or amount > distributable:
            log.debug(
                'Insufficient funds',
                amount=amount,
                distributable=distributable,
            )
            raise ValueError('Insufficient funds')

        lock = Lock(amount, expiration, hashlock)

        # start of critical read section
<<<<<<< HEAD
        balance = to_.balance
=======
        transfered_amount = from_.transfered_amount
>>>>>>> a6c228bf
        updated_locksroot = to_.locked.root_with(lock)
        # end of critical read section

        return LockedTransfer(
            nonce=from_.nonce,
            asset=self.asset_address,
<<<<<<< HEAD
            balance=balance,
=======
            transfered_amount=transfered_amount,
>>>>>>> a6c228bf
            recipient=to_.address,
            locksroot=updated_locksroot,
            lock=lock,
        )

    def create_mediatedtransfer(self, transfer_initiator, transfer_target, fee,
                                amount, expiration, hashlock):
        """ Return a MediatedTransfer message.

        This message needs to be signed and registered with the channel before
        sent.

        Args:
            transfer_initiator (address): The node that requested the transfer.
            transfer_target (address): The node that the transfer is destinated to.
            amount (float): How much asset is being transfered.
            expiration (int): The maximum block number until the transfer
                message can be received.
        """

        locked_transfer = self.create_lockedtransfer(
            amount,
            expiration,
            hashlock,
        )

        mediated_transfer = locked_transfer.to_mediatedtransfer(
            transfer_target,
            transfer_initiator,
            fee,
        )
        return mediated_transfer

    def create_canceltransfer_for(self, transfer):
        """ Return a message CancelTransfer for `transfer`. """
        lock = transfer.lock

        if lock.hashlock not in self.our_state.locked:
            raise ValueError('Unknow hashlock')

        locked_transfer = self.create_lockedtransfer(
            lock.amount,
            lock.expiration,
            lock.hashlock,
        )

        cancel_transfer = locked_transfer.to_canceltransfer()

        return cancel_transfer<|MERGE_RESOLUTION|>--- conflicted
+++ resolved
@@ -1,7 +1,7 @@
 # -*- coding: utf8 -*-
 from ethereum import slogging
 
-from raiden.messages import CancelTransfer, DirectTransfer, LockedTransfer, BaseError, Lock
+from raiden.messages import DirectTransfer, LockedTransfer, BaseError, Lock
 from raiden.mtree import merkleroot, get_proof
 from raiden.utils import sha3
 from raiden.blockchain.net_contract import NettingChannelContract
@@ -169,21 +169,30 @@
 
 class ChannelEndState(object):
     """ Tracks the state of one of the participants in a channel. """
-<<<<<<< HEAD
 
     def __init__(self, participant_address, participant_balance):
+        # since ethereum only uses integral values we cannot use float/Decimal
+        if not isinstance(participant_balance, (int, long)):
+            raise ValueError('participant_balance must be an integer.')
+
         self.initial_balance = participant_balance  #: initial balance
-        self.balance = participant_balance  #: current balance
+        self.transfered_amount = 0  #: total amount of transfered asset
         self.address = participant_address  #: node's address
 
-        self.nonce = 0  #: sequential nonce, current value has not been used
+        # 0 is used in the netting contract to represent the lack of a
+        # transfer, so this value must start at 1
+        self.nonce = 1  #: sequential nonce, current value has not been used
         self.locked = LockedTransfers()  #: locked received
+
+    def balance(self, other):
+        """ Return the current balance of the participant. """
+        return self.initial_balance - self.transfered_amount + other.transfered_amount
 
     def distributable(self, other):
         """ Return the available amount of the asset that can be transfered in
         the channel `(total - locked)`.
         """
-        return self.balance - other.locked.outstanding
+        return self.balance(other) - other.locked.outstanding
 
     def claim_locked(self, partner, secret, locksroot=None):
         """ Update the balance of this end of the channel by claiming the
@@ -223,16 +232,15 @@
         if locksroot and self.locked.root_with(None, exclude=lock) != locksroot:
             raise InvalidLocksRoot(hashlock)
 
-        # The update balance will be sent with the next transfer
+        # Indirectly update balance by setting the partner's transfered_amount,
+        # the new value needs to be checked
         amount = lock.amount
-        self.balance += amount
-        partner.balance -= amount
+        partner.transfered_amount += amount
 
         # Important: as a sender remove the freed hashlock to avoid double
         # netting of a locked transfer (as a receiver this is "just" synching)
         self.locked.remove(hashlock)
         # end of the critical write section
-
 
 class Channel(object):
     # pylint: disable=too-many-instance-attributes,too-many-arguments
@@ -247,104 +255,12 @@
         self.reveal_timeout = reveal_timeout
 
         self.settle_timeout = NettingChannelContract.settle_timeout
-=======
-
-    def __init__(self, participant_address, participant_balance):
-        # since ethereum only uses integral values we cannot use float/Decimal
-        if not isinstance(participant_balance, (int, long)):
-            raise ValueError('participant_balance must be an integer.')
-
-        self.initial_balance = participant_balance  #: initial balance
-        self.transfered_amount = 0  #: total amount of transfered asset
-        self.address = participant_address  #: node's address
-
-        # 0 is used in the netting contract to represent the lack of a
-        # transfer, so this value must start at 1
-        self.nonce = 1  #: sequential nonce, current value has not been used
-        self.locked = LockedTransfers()  #: locked received
-
-    def balance(self, other):
-        """ Return the current balance of the participant. """
-        return self.initial_balance - self.transfered_amount + other.transfered_amount
-
-    def distributable(self, other):
-        """ Return the available amount of the asset that can be transfered in
-        the channel `(total - locked)`.
-        """
-        return self.balance(other) - other.locked.outstanding
-
-    def claim_locked(self, partner, secret, locksroot=None):
-        """ Update the balance of this end of the channel by claiming the
-        transfer.
-
-        This methods needs to be called once a `Secret` message is received,
-        otherwise the nodes can get out-of-sync and messages will be rejected.
-
-        Args:
-            partner: The partner end from which we are receiving, this is
-                required to keep both ends in sync.
-            secret: Releases a lock.
-
-        Raises:
-            InvalidSecret: If there is no lock register for the given secret
-                (or `hashlock` if given).
-
-        Returns:
-            float: The amount that was locked.
-        """
-        # XXX: The secret is being discarded right away, it needs to be saved
-        # at least until the next partner's message with an updated balance and
-        # locksroot that acknowledges the unlocked asset
-        hashlock = sha3(secret)
-
-        if hashlock not in self.locked:
-            raise InvalidSecret(hashlock)
-
-        # The balance and lockroot work hand-in-hand, both values need to be
-        # synchronized at all times with the penalty of losing asset.
-        #
-        # This section works for cooperative multitasking, for preempted
-        # multitasking synchronization needs to be done.
-
-        # start of the critical write section
-        lock = self.locked[hashlock].lock
-        if locksroot and self.locked.root_with(None, exclude=lock) != locksroot:
-            raise InvalidLocksRoot(hashlock)
-
-        # Indirectly update balance by setting the partner's transfered_amount,
-        # the new value needs to be checked
-        amount = lock.amount
-        partner.transfered_amount += amount
-
-        # Important: as a sender remove the freed hashlock to avoid double
-        # netting of a locked transfer (as a receiver this is "just" synching)
-        self.locked.remove(hashlock)
-        # end of the critical write section
-
-
-class Channel(object):
-    # pylint: disable=too-many-instance-attributes,too-many-arguments
-
-    def __init__(self, chain, asset_address, nettingcontract_address,
-                 our_state, partner_state, min_locktime):
-        self.chain = chain
-        self.asset_address = asset_address
-        self.nettingcontract_address = nettingcontract_address
-        self.our_state = our_state
-        self.partner_state = partner_state
-        self.min_locktime = min_locktime
-
-        self.locked_time = NettingChannelContract.locked_time
->>>>>>> a6c228bf
-        ''' the contract's `locked_time`, all locks need to expire with less than this value '''
+        ''' the contract's `settle_timeout`, all locks need to expire with less than this value '''
 
         self.wasclosed = False
         self.received_transfers = []
         self.sent_transfers = []  #: transfers that were sent, required for settling
-<<<<<<< HEAD
         self.transfer_callbacks = []  # list of (Transfer, callback) tuples
-=======
->>>>>>> a6c228bf
 
     @property
     def isopen(self):
@@ -359,25 +275,18 @@
         return self.our_state.initial_balance
 
     @property
-<<<<<<< HEAD
-=======
     def transfered_amount(self):
         """ Return how much we transfered to partner. """
         return self.our_state.transfer_amount
 
     @property
->>>>>>> a6c228bf
     def balance(self):
         """ Return our current balance.
 
         Balance is equal to `initial_deposit + received_amount - sent_amount`,
         were both `receive_amount` and `sent_amount` are unlocked.
         """
-<<<<<<< HEAD
-        return self.our_state.balance
-=======
         return self.our_state.balance(self.partner_state)
->>>>>>> a6c228bf
 
     @property
     def distributable(self):
@@ -400,7 +309,6 @@
     def outstanding(self):
         """ Return the current amount of asset that is we are waiting a secret
         to be freed.
-<<<<<<< HEAD
         """
         return self.our_state.locked.outstanding
 
@@ -420,17 +328,6 @@
         Args:
             secret: The secret that releases a locked transfer.
         """
-=======
-        """
-        return self.our_state.locked.outstanding
-
-    def claim_locked(self, secret, locksroot=None):
-        """ Claim locked transfer from any of the ends of the channel.
-
-        Args:
-            secret: The secret that releases a locked transfer.
-        """
->>>>>>> a6c228bf
         hashlock = sha3(secret)
 
         # receiving a secret (releasing our funds)
@@ -441,11 +338,7 @@
         if hashlock in self.partner_state.locked:
             self.partner_state.claim_locked(self.our_state, secret, locksroot)
 
-<<<<<<< HEAD
     def register_transfer(self, transfer, callback=None):
-=======
-    def register_transfer(self, transfer):
->>>>>>> a6c228bf
         """ Register a signed transfer, updating the channel's state accordingly. """
 
         if transfer.recipient == self.partner_state.address:
@@ -455,11 +348,9 @@
                 to_state=self.partner_state,
             )
             self.sent_transfers.append(transfer)
-<<<<<<< HEAD
+
             if callback:
                 self.transfer_callbacks.append((transfer, callback))
-=======
->>>>>>> a6c228bf
 
         elif transfer.recipient == self.our_state.address:
             self.register_transfer_from_to(
@@ -480,12 +371,7 @@
             acknowledgement. That is necessary for to reasons:
 
             - Guarantee that the transfer is valid.
-<<<<<<< HEAD
-            - Deduct the balance early avoiding a window of time were the user
-                could intentionally or not send a transaction without funds.
-=======
             - Avoiding sending a new transaction without funds.
->>>>>>> a6c228bf
 
         Raises:
             InsufficientBalance: If the transfer is negative or above the distributable amount.
@@ -504,26 +390,6 @@
         if transfer.sender != from_state.address:
             raise ValueError('Unsigned transfer')
 
-<<<<<<< HEAD
-        # nonce is changed only when a transfer is un/registered, if the test
-        # fail either we are out of sync, a message out of order, or it's an
-        # forged transfer
-        if transfer.nonce != from_state.nonce:
-            raise InvalidNonce(transfer)
-
-        # transfer.balance has a new balance for the channel participant
-        transfer_amount = transfer.balance - to_state.balance
-        distributable = from_state.distributable(to_state)
-
-        if transfer_amount < 0:
-            raise ValueError('Negative transfer')
-
-        if transfer_amount > distributable:
-            raise InsufficientBalance(transfer)
-
-        if isinstance(transfer, LockedTransfer):
-            if transfer_amount + transfer.lock.amount > distributable:
-=======
         if transfer.transfered_amount < from_state.transfered_amount:
             raise ValueError('Negative transfer')
 
@@ -541,7 +407,6 @@
 
         if isinstance(transfer, LockedTransfer):
             if amount + transfer.lock.amount > distributable:
->>>>>>> a6c228bf
                 raise InsufficientBalance(transfer)
 
             # As a receiver: Check that all locked transfers are registered in
@@ -553,28 +418,7 @@
             # As a receiver: If the lock expiration is larger than the settling
             # time a secret could be revealed after the channel is settled and
             # we won't be able to claim the asset
-<<<<<<< HEAD
             if not transfer.lock.expiration - self.chain.block_number < self.settle_timeout:
-                log.error(
-                    "Transfer expiration doesn't allow for correct settlement.",
-                    transfer_expiration_block=transfer.lock.expiration,
-                    current_block=self.chain.block_number,
-                    settle_timeout=self.settle_timeout,
-                )
-
-                raise ValueError("Transfer expiration doesn't allow for correct settlement.")
-
-            if not transfer.lock.expiration - self.chain.block_number > self.reveal_timeout:
-                log.error(
-                    'Expiration smaller than the minimum required.',
-                    transfer_expiration_block=transfer.lock.expiration,
-                    current_block=self.chain.block_number,
-                    reveal_timeout=self.reveal_timeout,
-                )
-
-                raise ValueError('Expiration smaller than the declared reveal timeout')
-=======
-            if transfer.lock.expiration - self.chain.block_number >= self.locked_time:
                 log.error(
                     "Transfer expiration doesn't allow for corret settlement.",
                     transfer_expiration_block=transfer.lock.expiration,
@@ -584,7 +428,7 @@
 
                 raise ValueError("Transfer expiration doesn't allow for corret settlement.")
 
-            if transfer.lock.expiration - self.min_locktime < self.chain.block_number:
+            if not transfer.lock.expiration - self.chain.block_number > self.reveal_timeout:
                 log.error(
                     'Expiration smaller than the minimum requried.',
                     transfer_expiration_block=transfer.lock.expiration,
@@ -593,7 +437,6 @@
                 )
 
                 raise ValueError('Expiration smaller than the minimum requried.')
->>>>>>> a6c228bf
 
         # all checks need to be done before the internal state of the channel
         # is changed, otherwise if a check fails and state was changed the
@@ -609,20 +452,8 @@
                 transfer.locksroot,
             )
 
-<<<<<<< HEAD
-        # all checks passed, update balances
-        if isinstance(transfer, CancelTransfer):
-            to_state.balance -= transfer_amount
-            from_state.balance += transfer_amount
-            from_state.nonce += 1
-        else:
-            to_state.balance += transfer_amount
-            from_state.balance -= transfer_amount
-            from_state.nonce += 1
-=======
         from_state.transfered_amount = transfer.transfered_amount
         from_state.nonce += 1
->>>>>>> a6c228bf
 
     def create_directtransfer(self, amount, secret=None):
         """ Return a DirectTransfer message.
@@ -647,22 +478,14 @@
             raise ValueError('Insufficient funds')
 
         # start of critical read section
-<<<<<<< HEAD
-        balance = to_.balance + amount
-=======
         transfered_amount = from_.transfered_amount + amount
->>>>>>> a6c228bf
         current_locksroot = to_.locked.root
         # end of critical read section
 
         return DirectTransfer(
             nonce=from_.nonce,
             asset=self.asset_address,
-<<<<<<< HEAD
-            balance=balance,
-=======
             transfered_amount=transfered_amount,
->>>>>>> a6c228bf
             recipient=to_.address,
             locksroot=current_locksroot,
             secret=secret,
@@ -677,38 +500,22 @@
             raise ValueError('The channel is closed')
 
         # expiration is not sufficient for guarantee settling
-<<<<<<< HEAD
         if expiration - self.chain.block_number >= self.settle_timeout:
-=======
-        if expiration - self.chain.block_number >= self.locked_time:
->>>>>>> a6c228bf
             log.debug(
                 "Transfer expiration doesn't allow for corret settlement.",
                 expiration=expiration,
                 block_number=self.chain.block_number,
-<<<<<<< HEAD
                 settle_timeout=self.settle_timeout,
-=======
-                locked_time=self.locked_time,
->>>>>>> a6c228bf
             )
 
             raise ValueError('Invalid expiration')
 
-<<<<<<< HEAD
         if expiration - self.reveal_timeout < self.chain.block_number:
-=======
-        if expiration - self.min_locktime < self.chain.block_number:
->>>>>>> a6c228bf
             log.debug(
                 'Expiration smaller than the minimum requried.',
                 expiration=expiration,
                 block_number=self.chain.block_number,
-<<<<<<< HEAD
                 reveal_timeout=self.reveal_timeout,
-=======
-                min_locktime=self.min_locktime,
->>>>>>> a6c228bf
             )
 
             raise ValueError('Invalid expiration')
@@ -729,22 +536,14 @@
         lock = Lock(amount, expiration, hashlock)
 
         # start of critical read section
-<<<<<<< HEAD
-        balance = to_.balance
-=======
         transfered_amount = from_.transfered_amount
->>>>>>> a6c228bf
         updated_locksroot = to_.locked.root_with(lock)
         # end of critical read section
 
         return LockedTransfer(
             nonce=from_.nonce,
             asset=self.asset_address,
-<<<<<<< HEAD
-            balance=balance,
-=======
             transfered_amount=transfered_amount,
->>>>>>> a6c228bf
             recipient=to_.address,
             locksroot=updated_locksroot,
             lock=lock,
