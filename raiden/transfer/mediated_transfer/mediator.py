import itertools
import random
from typing import List, Dict

from raiden.transfer import channel, secret_registry
from raiden.transfer.architecture import TransitionResult
from raiden.transfer.events import (
    ContractSendChannelBatchUnlock,
    SendProcessed,
)
from raiden.transfer.mediated_transfer.events import (
    EventUnlockFailed,
    EventUnlockSuccess,
    EventUnlockClaimFailed,
    EventUnlockClaimSuccess,
    SendRevealSecret,
)
from raiden.transfer.mediated_transfer.state import (
    LockedTransferSignedState,
    LockedTransferUnsignedState,
    MediationPairState,
    MediatorTransferState,
)
from raiden.transfer.mediated_transfer.state_change import (
    ActionInitMediator,
    ReceiveSecretReveal,
    ReceiveTransferRefund,
)
from raiden.transfer.state import (
    NettingChannelState,
    message_identifier_from_prng,
    CHANNEL_STATE_CLOSING,
    CHANNEL_STATE_OPENED,
)
from raiden.transfer.state_change import (
    Block,
    ContractReceiveSecretReveal,
    ReceiveUnlock,
)
<<<<<<< HEAD
from raiden.transfer.mediated_transfer import initiator
from raiden.utils import sha3, typing
=======
>>>>>>> c38a9467

# Reduce the lock expiration by some additional blocks to prevent this exploit:
# The payee could reveal the secret on it's lock expiration block, the lock
# would be valid and the previous lock can be safely unlocked so the mediator
# would follow the secret reveal with a balance-proof, at this point the secret
# is known, the payee transfer is payed, and if the payer expiration is exactly
# reveal_timeout blocks away the mediator will be forced to close the channel
# to be safe.
TRANSIT_BLOCKS = 2  # TODO: make this a configuration variable


STATE_SECRET_KNOWN = (
    'payee_secret_revealed',
    'payee_contract_unlock',
    'payee_balance_proof',

    'payer_secret_revealed',
    'payer_waiting_close',
    'payer_waiting_unlock',
    'payer_balance_proof',
)
STATE_TRANSFER_PAID = (
    'payee_contract_unlock',
    'payee_balance_proof',

    'payer_balance_proof',
)
# TODO: fix expired state, it is not final
STATE_TRANSFER_FINAL = (
    'payee_contract_unlock',
    'payee_balance_proof',
    'payee_expired',

    'payer_balance_proof',
    'payer_expired',
)


def is_lock_valid(expiration, block_number):
    """ True if the lock has not expired. """
    return block_number <= expiration


def is_safe_to_wait(lock_expiration, reveal_timeout, block_number):
    """ True if there are more than enough blocks to safely settle on chain and
    waiting is safe.
    """
    # reveal timeout will not ever be larger than the lock_expiration otherwise
    # the expected block_number is negative
    assert block_number > 0
    assert lock_expiration > reveal_timeout > 0

    # A node may wait for a new balance proof while there are reveal_timeout
    # blocks left, at that block and onwards it is not safe to wait.
    return block_number < lock_expiration - reveal_timeout


def is_channel_close_needed(payer_channel, transfer_pair, block_number):
    """ True if this node needs to close the channel to unlock on-chain.
    Only close the channel to unlock on chain if the corresponding payee node
    has received, this prevents attacks were the payee node burns it's payment
    to force a close with the payer channel.
    """
    payee_received = transfer_pair.payee_state in STATE_TRANSFER_PAID
    payer_payed = transfer_pair.payer_state in STATE_TRANSFER_PAID

    payer_channel_open = channel.get_status(payer_channel) == CHANNEL_STATE_OPENED
    already_closing = channel.get_status(payer_channel) == CHANNEL_STATE_CLOSING

    safe_to_wait = is_safe_to_wait(
        transfer_pair.payer_transfer.lock.expiration,
        payer_channel.reveal_timeout,
        block_number,
    )

    return (
        payee_received and
        not payer_payed and

        payer_channel_open and
        not already_closing and
        not safe_to_wait
    )


def is_send_transfer_almost_equal(
        send: LockedTransferUnsignedState,
        received: LockedTransferSignedState,
):
    """ True if both transfers are for the same mediated transfer. """
    # the only value that may change for each hop is the expiration
    return (
        isinstance(send, LockedTransferUnsignedState) and
        isinstance(received, LockedTransferSignedState) and
        send.payment_identifier == received.payment_identifier and
        send.token == received.token and
        send.lock.amount == received.lock.amount and
        send.lock.secrethash == received.lock.secrethash and
        send.initiator == received.initiator and
        send.target == received.target
    )


def filter_used_routes(transfers_pair, routes):
    """This function makes sure we filter routes that have already been used.

    So in a setup like this, we want to make sure that node 2, having tried to
    route the transfer through 3 will also try 5 before sending it backwards to 1

    1 -> 2 -> 3 -> 4
         v         ^
         5 -> 6 -> 7
    """
    channelid_to_route = {r.channel_identifier: r for r in routes}

    for pair in transfers_pair:
        channelid = pair.payer_transfer.balance_proof.channel_address
        if channelid in channelid_to_route:
            del channelid_to_route[channelid]

        channelid = pair.payee_transfer.balance_proof.channel_address
        if channelid in channelid_to_route:
            del channelid_to_route[channelid]

    return list(channelid_to_route.values())


def get_payee_channel(channelidentifiers_to_channels, transfer_pair):
    """ Returns the payee channel of a given transfer pair. """
    payee_channel_identifier = transfer_pair.payee_transfer.balance_proof.channel_address
    assert payee_channel_identifier in channelidentifiers_to_channels
    payee_channel = channelidentifiers_to_channels[payee_channel_identifier]

    return payee_channel


def get_payer_channel(channelidentifiers_to_channels, transfer_pair):
    """ Returns the payer channel of a given transfer pair. """
    payer_channel_identifier = transfer_pair.payer_transfer.balance_proof.channel_address
    assert payer_channel_identifier in channelidentifiers_to_channels
    payer_channel = channelidentifiers_to_channels[payer_channel_identifier]

    return payer_channel


def get_pending_transfer_pairs(transfers_pair):
    """ Return the transfer pairs that are not at a final state. """
    pending_pairs = list(
        pair
        for pair in transfers_pair
        if pair.payee_state not in STATE_TRANSFER_FINAL or
        pair.payer_state not in STATE_TRANSFER_FINAL
    )
    return pending_pairs


def get_timeout_blocks(settle_timeout, closed_block_number, payer_lock_expiration, block_number):
    """ Return the timeout blocks, it's the base value from which the payees
    lock timeout must be computed.
    The payee lock timeout is crucial for safety of the mediated transfer, the
    value must be chosen so that the payee hop is forced to reveal the secret
    with sufficient time for this node to claim the received lock from the
    payer hop.
    The timeout blocks must be the smallest of:
    - payer_lock_expiration: The payer lock expiration, to force the payee
      to reveal the secret before the lock expires.
    - settle_timeout: Lock expiration must be lower than
      the settlement period since the lock cannot be claimed after the channel is
      settled.
    - closed_block_number: If the channel is closed then the settlement
      period is running and the lock expiration must be lower than number of
      blocks left.
    """
    blocks_until_settlement = settle_timeout

    if closed_block_number is not None:
        assert block_number >= closed_block_number > 0

        elapsed_blocks = block_number - closed_block_number
        blocks_until_settlement -= elapsed_blocks

    safe_payer_timeout = min(
        blocks_until_settlement,
        payer_lock_expiration - block_number,
    )
    timeout_blocks = safe_payer_timeout - TRANSIT_BLOCKS

    return timeout_blocks


def sanity_check(state):
    """ Check invariants that must hold. """

    # if a transfer is paid we must know the secret
    all_transfers_states = itertools.chain(
        (pair.payee_state for pair in state.transfers_pair),
        (pair.payer_state for pair in state.transfers_pair),
    )
    if any(state in STATE_TRANSFER_PAID for state in all_transfers_states):
        assert state.secret is not None

    # the "transitivity" for these values is checked below as part of
    # almost_equal check
    if state.transfers_pair:
        first_pair = state.transfers_pair[0]
        assert state.secrethash == first_pair.payer_transfer.lock.secrethash

    for pair in state.transfers_pair:
        assert is_send_transfer_almost_equal(pair.payee_transfer, pair.payer_transfer)
        assert pair.payer_transfer.lock.expiration > pair.payee_transfer.lock.expiration

        assert pair.payer_state in pair.valid_payer_states
        assert pair.payee_state in pair.valid_payee_states

    for original, refund in zip(state.transfers_pair[:-1], state.transfers_pair[1:]):
        assert is_send_transfer_almost_equal(original.payee_transfer, refund.payer_transfer)
        assert original.payee_address == refund.payer_address
        assert original.payee_transfer.lock.expiration > refund.payer_transfer.lock.expiration


def clear_if_finalized(iteration):
    """ Clear the state if all transfer pairs have finalized. """
    state = iteration.new_state

    if state is None:
        return iteration

    # TODO: clear the expired transfer, this will need some sort of
    # synchronization among the nodes
    all_finalized = all(
        pair.payee_state in STATE_TRANSFER_PAID and pair.payer_state in STATE_TRANSFER_PAID
        for pair in state.transfers_pair
    )

    if all_finalized:
        return TransitionResult(None, iteration.events)
    return iteration


def next_channel_from_routes(
        available_routes: List['RouteState'],
        channelidentifiers_to_channels: Dict,
        transfer_amount: int,
        timeout_blocks: int,
) -> NettingChannelState:
    """ Returns the first route that may be used to mediated the transfer.
    The routing service can race with local changes, so the recommended routes
    must be validated.
    Args:
        available_routes: Current available routes that may be used, it's
            assumed that the available_routes list is ordered from best to
            worst.
        channelidentifiers_to_channels: Mapping from channel identifier
            to NettingChannelState.
        transfer_amount: The amount of tokens that will be transferred
            through the given route.
        timeout_blocks: Base number of available blocks used to compute
            the lock timeout.
    Returns:
        The next route.
    """
    for route in available_routes:
        channel_identifier = route.channel_identifier
        channel_state = channelidentifiers_to_channels.get(channel_identifier)

        if not channel_state:
            continue

        if channel.get_status(channel_state) != CHANNEL_STATE_OPENED:
            continue

        distributable = channel.get_distributable(
            channel_state.our_state,
            channel_state.partner_state,
        )
        if transfer_amount > distributable:
            continue

        lock_timeout = timeout_blocks - channel_state.reveal_timeout
        if lock_timeout <= 0:
            continue

        if channel.is_valid_amount(channel_state.our_state, transfer_amount):
            return channel_state

    return None


def next_transfer_pair(
        payer_transfer: LockedTransferSignedState,
        available_routes: List['RouteState'],
        channelidentifiers_to_channels: Dict,
        pseudo_random_generator: random.Random,
        timeout_blocks: int,
        block_number: int,
):
    """ Given a payer transfer tries a new route to proceed with the mediation.
    Args:
        payer_transfer: The transfer received from the payer_channel.
        routes: Current available routes that may be used, it's assumed that
            the routes list is ordered from best to worst.
        timeout_blocks: Base number of available blocks used to compute
            the lock timeout.
        block_number: The current block number.
    """
    assert timeout_blocks > 0
    assert timeout_blocks <= payer_transfer.lock.expiration - block_number

    transfer_pair = None
    mediated_events = list()

    payee_channel = next_channel_from_routes(
        available_routes,
        channelidentifiers_to_channels,
        payer_transfer.lock.amount,
        timeout_blocks,
    )

    if payee_channel:
        assert payee_channel.reveal_timeout < timeout_blocks
        assert payee_channel.token_address == payer_transfer.token

        lock_timeout = timeout_blocks - payee_channel.reveal_timeout
        lock_expiration = lock_timeout + block_number

        message_identifier = message_identifier_from_prng(pseudo_random_generator)
        lockedtransfer_event = channel.send_lockedtransfer(
            payee_channel,
            payer_transfer.initiator,
            payer_transfer.target,
            payer_transfer.lock.amount,
            message_identifier,
            payer_transfer.payment_identifier,
            lock_expiration,
            payer_transfer.lock.secrethash,
        )
        assert lockedtransfer_event

        transfer_pair = MediationPairState(
            payer_transfer,
            payee_channel.partner_state.address,
            lockedtransfer_event.transfer,
        )

        mediated_events = [lockedtransfer_event]

    return (
        transfer_pair,
        mediated_events,
    )


def set_secret(state, channelidentifiers_to_channels, secret, secrethash):
    """ Set the secret to all mediated transfers.
    It doesn't matter if the secret was learned through the blockchain or a
    secret reveal message.
    """
    state.secret = secret

    for pair in state.transfers_pair:
        payer_channel = channelidentifiers_to_channels[
            pair.payer_transfer.balance_proof.channel_address
        ]
        channel.register_secret(
            payer_channel,
            secret,
            secrethash,
        )

        payee_channel = channelidentifiers_to_channels[
            pair.payee_transfer.balance_proof.channel_address
        ]
        channel.register_secret(
            payee_channel,
            secret,
            secrethash,
        )


def set_onchain_secret(state, channelidentifiers_to_channels, secret, secrethash):
    """ Set the secret to all mediated transfers.

    The secret should have been learned from the secret registry.
    """
    state.secret = secret

    for pair in state.transfers_pair:
        payer_channel = channelidentifiers_to_channels[
            pair.payer_transfer.balance_proof.channel_address
        ]
        channel.register_onchain_secret(
            payer_channel,
            secret,
            secrethash,
        )

        payee_channel = channelidentifiers_to_channels[
            pair.payee_transfer.balance_proof.channel_address
        ]
        channel.register_onchain_secret(
            payee_channel,
            secret,
            secrethash,
        )


def set_payee_state_and_check_reveal_order(  # pylint: disable=invalid-name
        transfers_pair,
        payee_address,
        new_payee_state,
):
    """ Set the state of a transfer *sent* to a payee and check the secret is
    being revealed backwards.
    Note:
        The elements or transfers_pair are changed in place, the list must
        contain all the known transfers to properly check reveal order.
    """
    assert new_payee_state in MediationPairState.valid_payee_states

    wrong_reveal_order = False
    for back in reversed(transfers_pair):
        if back.payee_address == payee_address:
            back.payee_state = new_payee_state
            break

        elif back.payee_state not in STATE_SECRET_KNOWN:
            wrong_reveal_order = True

    if wrong_reveal_order:
        # TODO: Append an event for byzantine behavior.
        # XXX: This can happen if a mediator in the middle of the chain of hops
        # learns the secret faster than its subsequent nodes. Should a byzantine
        # behavior notification be added or should we fix the events_for_unlock function?
        return list()

    return list()


def set_expired_pairs(transfers_pair, block_number):
    """ Set the state transfers to the expired state and return the failed events."""
    pending_transfers_pairs = get_pending_transfer_pairs(transfers_pair)

    events = list()
    for pair in pending_transfers_pairs:
        has_payee_transfer_expired = (
            block_number > pair.payee_transfer.lock.expiration and
            pair.payee_state != 'payee_expired'
        )
        has_payer_transfer_expired = (
            block_number > pair.payer_transfer.lock.expiration and
            pair.payer_state != 'payer_expired'
        )

        if has_payer_transfer_expired:
            # For safety, the correct behavior is:
            #
            # - If the payee has been paid, then the payer must pay too.
            #
            #   And the corollary:
            #
            # - If the payer transfer has expired, then the payee transfer must
            #   have expired too.
            #
            # The problem is that this corollary cannot be asserted. If a user
            # is running Raiden without a monitoring service, then it may go
            # offline after having paid a transfer to a payee, but without
            # getting a balance proof of the payer, and once it comes back
            # online the transfer may have expired.
            #
            # assert pair.payee_state == 'payee_expired'

            pair.payer_state = 'payer_expired'
            unlock_failed = EventUnlockClaimFailed(
                pair.payer_transfer.payment_identifier,
                pair.payer_transfer.lock.secrethash,
                'lock expired',
            )
            events.append(unlock_failed)

        elif has_payee_transfer_expired:
            pair.payee_state = 'payee_expired'
            unlock_failed = EventUnlockFailed(
                pair.payee_transfer.payment_identifier,
                pair.payee_transfer.lock.secrethash,
                'lock expired',
            )
            events.append(unlock_failed)

    return events


def events_for_refund_transfer(
        refund_channel,
        refund_transfer,
        pseudo_random_generator,
        timeout_blocks,
        block_number,
):
    """ Refund the transfer.
    Args:
        refund_route (RouteState): The original route that sent the mediated
            transfer to this node.
        refund_transfer (LockedTransferSignedState): The original mediated transfer
            from the refund_route.
        timeout_blocks (int): The number of blocks available from the /latest
            transfer/ received by this node, this transfer might be the
            original mediated transfer (if no route was available) or a refund
            transfer from a down stream node.
        block_number (int): The current block number.
    Returns:
        An empty list if there are not enough blocks to safely create a refund,
        or a list with a refund event."""
    # A refund transfer works like a special SendLockedTransfer, so it must
    # follow the same rules and decrement reveal_timeout from the
    # payee_transfer.
    new_lock_timeout = timeout_blocks - refund_channel.reveal_timeout

    distributable = channel.get_distributable(
        refund_channel.our_state,
        refund_channel.partner_state,
    )

    is_valid = (
        new_lock_timeout > 0 and
        refund_transfer.lock.amount <= distributable and
        channel.is_valid_amount(refund_channel.our_state, refund_transfer.lock.amount)
    )

    if is_valid:
        new_lock_expiration = new_lock_timeout + block_number

        message_identifier = message_identifier_from_prng(pseudo_random_generator)
        refund_transfer = channel.send_refundtransfer(
            refund_channel,
            refund_transfer.initiator,
            refund_transfer.target,
            refund_transfer.lock.amount,
            message_identifier,
            refund_transfer.payment_identifier,
            new_lock_expiration,
            refund_transfer.lock.secrethash,
        )

        return [refund_transfer]

    # Can not create a refund lock with a safe expiration, so don't do anything
    # and wait for the received lock to expire.
    return list()


def events_for_revealsecret(transfers_pair, secret, pseudo_random_generator):
    """ Reveal the secret backwards.

    This node is named N, suppose there is a mediated transfer with two refund
    transfers, one from B and one from C:

        A-N-B...B-N-C..C-N-D

    Under normal operation N will first learn the secret from D, then reveal to
    C, wait for C to inform the secret is known before revealing it to B, and
    again wait for B before revealing the secret to A.

    If B somehow sent a reveal secret before C and D, then the secret will be
    revealed to A, but not C and D, meaning the secret won't be propagated
    forward. Even if D sent a reveal secret at about the same time, the secret
    will only be revealed to B upon confirmation from C.

    Even though B somehow learnt the secret out-of-order N is safe to proceed
    with the protocol, the TRANSIT_BLOCKS configuration adds enough time for
    the reveal secrets to propagate backwards and for B to send the balance
    proof. If the proof doesn't arrive in time and the lock's expiration is at
    risk, N won't lose tokens since it knows the secret can go on-chain at any
    time.
    """
    events = list()
    for pair in reversed(transfers_pair):
        payee_secret = pair.payee_state in STATE_SECRET_KNOWN
        payer_secret = pair.payer_state in STATE_SECRET_KNOWN

        if payee_secret and not payer_secret:
            message_identifier = message_identifier_from_prng(pseudo_random_generator)
            pair.payer_state = 'payer_secret_revealed'
            payer_transfer = pair.payer_transfer
            queue_name = b'global'
            revealsecret = SendRevealSecret(
                payer_transfer.balance_proof.sender,
                queue_name,
                message_identifier,
                secret,
            )

            events.append(revealsecret)

    return events


def events_for_balanceproof(
        channelidentifiers_to_channels,
        transfers_pair,
        pseudo_random_generator,
        block_number,
        secret,
        secrethash,
):
    """ Send the balance proof to nodes that know the secret. """

    events = list()
    for pair in reversed(transfers_pair):
        payee_knows_secret = pair.payee_state in STATE_SECRET_KNOWN
        payee_payed = pair.payee_state in STATE_TRANSFER_PAID

        payee_channel = get_payee_channel(channelidentifiers_to_channels, pair)
        payee_channel_open = channel.get_status(payee_channel) == CHANNEL_STATE_OPENED

        # XXX: All nodes must close the channel and unlock on-chain if the
        # lock is nearing it's expiration block, what should be the strategy
        # for sending a balance proof to a node that knowns the secret but has
        # not gone on-chain while near the expiration? (The problem is how to
        # define the unsafe region, since that is a local configuration)
        lock_valid = is_lock_valid(pair.payee_transfer.lock.expiration, block_number)

        if payee_channel_open and payee_knows_secret and not payee_payed and lock_valid:
            pair.payee_state = 'payee_balance_proof'

            message_identifier = message_identifier_from_prng(pseudo_random_generator)
            unlock_lock = channel.send_unlock(
                payee_channel,
                pair.payee_transfer.payment_identifier,
                message_identifier,
                secret,
                secrethash,
            )

            unlock_success = EventUnlockSuccess(
                pair.payer_transfer.payment_identifier,
                pair.payer_transfer.lock.secrethash,
            )
            events.append(unlock_lock)
            events.append(unlock_success)

    return events


def events_for_close(channelidentifiers_to_channels, transfers_pair, block_number):
    """ Close the channels that are in the unsafe region prior to an on-chain
    unlock.
    """
    events = list()
    pending_transfers_pairs = get_pending_transfer_pairs(transfers_pair)

    for pair in reversed(pending_transfers_pairs):
        payer_channel = get_payer_channel(channelidentifiers_to_channels, pair)

        if is_channel_close_needed(payer_channel, pair, block_number):
            pair.payer_state = 'payer_waiting_close'
            close_events = channel.events_for_close(payer_channel, block_number)
            events.extend(close_events)

    return events


def events_for_onchain_secretreveal(
        channelidentifiers_to_channels,
        transfers_pair,
        block_number,
):
    """ Reveal secrets for transfer locks that are in the unsafe region.
    """
    events = list()
    pending_transfers_pairs = get_pending_transfer_pairs(transfers_pair)

    for pair in reversed(pending_transfers_pairs):
        payer_channel = get_payer_channel(channelidentifiers_to_channels, pair)

        safe_to_wait = is_safe_to_wait(
            pair.payer_transfer.lock.expiration,
            payer_channel.reveal_timeout,
            block_number,
        )

        # We check if the secret is already known by receiving a  ReceiveSecretReveal state change
        secret_known = channel.is_secret_known(
            payer_channel.partner_state,
            pair.payer_transfer.lock.secrethash,
        )

        if not safe_to_wait and secret_known:
            secret = channel.get_secret(
                payer_channel.partner_state,
                pair.payer_transfer.lock.secrethash,
            )
            reveal_events = secret_registry.events_for_onchain_secretreveal(
                payer_channel,
                block_number,
                secret,
            )
            events.extend(reveal_events)

    return events


def events_for_unlock_if_closed(
        channelidentifiers_to_channels,
        transfers_pair,
        secret,
        secrethash):
    """ Unlock on chain if the payer channel is closed and the secret is known.
    If a channel is closed because of another task a balance proof will not be
    received, so there is no reason to wait for the unsafe region before
    calling close.
    This may break the reverse reveal order:
        Path: A -- B -- C -- B -- D
        B learned the secret from D and has revealed to C.
        C has not confirmed yet.
        channel(A, B).closed is True.
        B will unlock on channel(A, B) before C's confirmation.
        A may learn the secret faster than other nodes.
    """
    events = list()
    pending_transfers_pairs = get_pending_transfer_pairs(transfers_pair)

    for pair in pending_transfers_pairs:
        payer_channel = get_payer_channel(channelidentifiers_to_channels, pair)

        payer_channel_open = channel.get_status(payer_channel) == CHANNEL_STATE_OPENED

        # The unlock is done by the channel
        if not payer_channel_open:
            pair.payer_state = 'payer_waiting_unlock'

            partner_state = payer_channel.partner_state
            lock = channel.get_lock(partner_state, secrethash)
            unlock_proof = channel.compute_proof_for_lock(
                partner_state,
                secret,
                lock,
            )
            unlock = ContractSendChannelBatchUnlock(
                payer_channel.token_network_identifier,
                payer_channel.identifier,
                [unlock_proof],
            )
            events.append(unlock)

    return events


def secret_learned(
        state,
        channelidentifiers_to_channels,
        pseudo_random_generator,
        block_number,
        secret,
        secrethash,
        payee_address,
        new_payee_state,
        from_onchain_secretreveal,
):
    """ Set the state of the `payee_address` transfer, check the secret is
    being revealed backwards, and if necessary send out RevealSecret,
    SendBalanceProof, and Unlocks.
    """
    assert new_payee_state in STATE_SECRET_KNOWN

    # TODO: if any of the transfers is in expired state, event for byzantine behavior

    if state.secret is None:
        if from_onchain_secretreveal:
            set_onchain_secret(
                state,
                channelidentifiers_to_channels,
                secret,
                secrethash,
            )
        else:
            set_secret(
                state,
                channelidentifiers_to_channels,
                secret,
                secrethash,
            )

        # This task only needs to unlock if the channel is closed when the
        # secret is learned, otherwise the channel task will do it
        # automatically
        unlock = events_for_unlock_if_closed(
            channelidentifiers_to_channels,
            state.transfers_pair,
            secret,
            secrethash,
        )
    else:
        unlock = []

    wrong_order = set_payee_state_and_check_reveal_order(
        state.transfers_pair,
        payee_address,
        new_payee_state,
    )

    secret_reveal = events_for_revealsecret(
        state.transfers_pair,
        secret,
        pseudo_random_generator,
    )

    balance_proof = events_for_balanceproof(
        channelidentifiers_to_channels,
        state.transfers_pair,
        pseudo_random_generator,
        block_number,
        secret,
        secrethash,
    )

    iteration = TransitionResult(
        state,
        wrong_order + secret_reveal + balance_proof + unlock,
    )

    return iteration


def mediate_transfer(
        state,
        possible_routes,
        payer_channel,
        channelidentifiers_to_channels,
        pseudo_random_generator,
        payer_transfer,
        block_number,
):
    """ Try a new route or fail back to a refund.
    The mediator can safely try a new route knowing that the tokens from
    payer_transfer will cover the expenses of the mediation. If there is no
    route available that may be used at the moment of the call the mediator may
    send a refund back to the payer, allowing the payer to try a different
    route.
    """
    transfer_pair = None
    mediated_events = list()

    if payer_channel.close_transaction:
        closed_block_number = payer_channel.close_transaction.finished_block_number
    else:
        closed_block_number = None

    timeout_blocks = get_timeout_blocks(
        payer_channel.settle_timeout,
        closed_block_number,
        payer_transfer.lock.expiration,
        block_number,
    )

    available_routes = filter_used_routes(
        state.transfers_pair,
        possible_routes,
    )

    if timeout_blocks > 0:
        assert payer_channel.partner_state.address == payer_transfer.balance_proof.sender

        transfer_pair, mediated_events = next_transfer_pair(
            payer_transfer,
            available_routes,
            channelidentifiers_to_channels,
            pseudo_random_generator,
            timeout_blocks,
            block_number,
        )

    # If none of the available_routes could be used, try a refund
    if transfer_pair is None:
        if state.transfers_pair:
            original_pair = state.transfers_pair[0]
            original_transfer = original_pair.payer_transfer
            original_channel = get_payer_channel(
                channelidentifiers_to_channels,
                original_pair,
            )
        else:
            original_channel = payer_channel
            original_transfer = payer_transfer

        refund_events = events_for_refund_transfer(
            original_channel,
            original_transfer,
            pseudo_random_generator,
            timeout_blocks,
            block_number,
        )

        iteration = TransitionResult(state, refund_events)

    else:
        # the list must be ordered from high to low expiration, expiration
        # handling depends on it
        state.transfers_pair.append(transfer_pair)
        iteration = TransitionResult(state, mediated_events)

    return iteration


def handle_init(
        state_change,
        channelidentifiers_to_channels,
        pseudo_random_generator,
        block_number,
):
    routes = state_change.routes

    from_route = state_change.from_route
    from_transfer = state_change.from_transfer
    payer_channel = channelidentifiers_to_channels.get(from_route.channel_identifier)

    # There is no corresponding channel for the message, ignore it
    if not payer_channel:
        return TransitionResult(None, [])

    mediator_state = MediatorTransferState(from_transfer.lock.secrethash)

    is_valid, events, _ = channel.handle_receive_lockedtransfer(
        payer_channel,
        from_transfer,
    )
    if not is_valid:
        return TransitionResult(None, events)

    iteration = mediate_transfer(
        mediator_state,
        routes,
        payer_channel,
        channelidentifiers_to_channels,
        pseudo_random_generator,
        from_transfer,
        block_number,
    )

    events.extend(iteration.events)
    return TransitionResult(iteration.new_state, events)


def handle_block(channelidentifiers_to_channels, state, state_change, block_number):
    """ After Raiden learns about a new block this function must be called to
    handle expiration of the hash time locks.
    Args:
        state (MediatorTransferState): The current state.
    Return:
        TransitionResult: The resulting iteration
    """
    assert state_change.block_number == block_number

    secret_reveal_events = events_for_onchain_secretreveal(
        channelidentifiers_to_channels,
        state.transfers_pair,
        block_number,
    )

    # unlock is handled by the channel once the close transaction is mined
    # unlock_events = events_for_unlock(
    #     channelidentifiers_to_channels,
    #     state.transfers_pair,
    # )

    unlock_fail_events = set_expired_pairs(
        state.transfers_pair,
        block_number,
    )

    iteration = TransitionResult(
        state,
        unlock_fail_events + secret_reveal_events,
    )

    return iteration


def handle_refundtransfer(
        mediator_state: MediatorTransferState,
        mediator_state_change: ReceiveTransferRefund,
        channelidentifiers_to_channels: initiator.ChannelMap,
        pseudo_random_generator: random.Random,
        block_number: typing.BlockNumber,
):
    """ Validate and handle a ReceiveTransferRefund mediator_state change.
    A node might participate in mediated transfer more than once because of
    refund transfers, eg. A-B-C-B-D-T, B tried to mediate the transfer through
    C, which didn't have an available route to proceed and refunds B, at this
    point B is part of the path again and will try a new partner to proceed
    with the mediation through D, D finally reaches the target T.
    In the above scenario B has two pairs of payer and payee transfers:
        payer:A payee:C from the first SendLockedTransfer
        payer:C payee:D from the following SendRefundTransfer
    Args:
        mediator_state (MediatorTransferState): Current mediator_state.
        mediator_state_change (ReceiveTransferRefund): The mediator_state change.
    Returns:
        TransitionResult: The resulting iteration.
    """
    iteration = TransitionResult(mediator_state, list())

    if mediator_state.secret is None:
        # The last sent transfer is the only one that may be refunded, all the
        # previous ones are refunded already.
        transfer_pair = mediator_state.transfers_pair[-1]
        payee_transfer = transfer_pair.payee_transfer
        payer_transfer = mediator_state_change.transfer
        channel_address = payer_transfer.balance_proof.channel_address
        payer_channel = channelidentifiers_to_channels[channel_address]
        is_valid, events, _ = channel.handle_refundtransfer(
            received_transfer=payee_transfer,
            channel_state=payer_channel,
            refund=mediator_state_change,
        )
        if not is_valid:
            return TransitionResult(None, events)

        iteration = mediate_transfer(
            mediator_state,
            mediator_state_change.routes,
            payer_channel,
            channelidentifiers_to_channels,
            pseudo_random_generator,
            payer_transfer,
            block_number,
        )

    return iteration


def handle_secretreveal(
        mediator_state,
        mediator_state_change,
        channelidentifiers_to_channels,
        pseudo_random_generator,
        block_number,
):
    """ Validate and handle a ReceiveSecretReveal mediator_state change.
    The Secret must propagate backwards through the chain of mediators, this
    function will record the learned secret, check if the secret is propagating
    backwards (for the known paths), and send the SendBalanceProof/RevealSecret if
    necessary.
    """
    is_secret_unknown = mediator_state.secret is None
    is_valid_reveal = mediator_state_change.secrethash == mediator_state.secrethash

    if is_secret_unknown and is_valid_reveal:
        iteration = secret_learned(
            mediator_state,
            channelidentifiers_to_channels,
            pseudo_random_generator,
            block_number,
            mediator_state_change.secret,
            mediator_state_change.secrethash,
            mediator_state_change.sender,
            'payee_secret_revealed',
            isinstance(mediator_state_change, ContractReceiveSecretReveal),
        )

    else:
        iteration = TransitionResult(mediator_state, list())

    return iteration


def handle_unlock(mediator_state, state_change, channelidentifiers_to_channels):
    """ Handle a ReceiveUnlock state change. """
    events = list()
    balance_proof_sender = state_change.balance_proof.sender
    channel_identifier = state_change.balance_proof.channel_address

    for pair in mediator_state.transfers_pair:
        if pair.payer_transfer.balance_proof.sender == balance_proof_sender:
            channel_state = channelidentifiers_to_channels.get(channel_identifier)

            if channel_state:
                is_valid, channel_events, _ = channel.handle_unlock(
                    channel_state,
                    state_change,
                )
                events.extend(channel_events)

                if is_valid:
                    unlock = EventUnlockClaimSuccess(
                        pair.payee_transfer.payment_identifier,
                        pair.payee_transfer.lock.secrethash,
                    )
                    events.append(unlock)

                    send_processed = SendProcessed(
                        balance_proof_sender,
                        b'global',
                        state_change.message_identifier,
                    )
                    events.append(send_processed)

                    pair.payer_state = 'payer_balance_proof'

    iteration = TransitionResult(mediator_state, events)
    return iteration


def state_transition(
        mediator_state,
        state_change,
        channelidentifiers_to_channels,
        pseudo_random_generator,
        block_number,
):
    """ State machine for a node mediating a transfer. """
    # pylint: disable=too-many-branches
    # Notes:
    # - A user cannot cancel a mediated transfer after it was initiated, she
    #   may only reject to mediate before hand. This is because the mediator
    #   doesn't control the secret reveal and needs to wait for the lock
    #   expiration before safely discarding the transfer.

    iteration = TransitionResult(mediator_state, list())

    if isinstance(state_change, ActionInitMediator):
        if mediator_state is None:
            iteration = handle_init(
                state_change,
                channelidentifiers_to_channels,
                pseudo_random_generator,
                block_number,
            )

    elif isinstance(state_change, Block):
        iteration = handle_block(
            channelidentifiers_to_channels,
            mediator_state,
            state_change,
            block_number,
        )

    elif isinstance(state_change, ReceiveTransferRefund):
        iteration = handle_refundtransfer(
            mediator_state,
            state_change,
            channelidentifiers_to_channels,
            pseudo_random_generator,
            block_number,
        )

    elif isinstance(state_change, ReceiveSecretReveal):
        iteration = handle_secretreveal(
            mediator_state,
            state_change,
            channelidentifiers_to_channels,
            pseudo_random_generator,
            block_number,
        )

    elif isinstance(state_change, ContractReceiveSecretReveal):
        iteration = handle_secretreveal(
            mediator_state,
            state_change,
            channelidentifiers_to_channels,
            pseudo_random_generator,
            block_number,
        )

    elif isinstance(state_change, ReceiveUnlock):
        iteration = handle_unlock(
            mediator_state,
            state_change,
            channelidentifiers_to_channels,
        )

    # this is the place for paranoia
    if iteration.new_state is not None:
        sanity_check(iteration.new_state)

    return clear_if_finalized(iteration)<|MERGE_RESOLUTION|>--- conflicted
+++ resolved
@@ -37,11 +37,9 @@
     ContractReceiveSecretReveal,
     ReceiveUnlock,
 )
-<<<<<<< HEAD
+
 from raiden.transfer.mediated_transfer import initiator
-from raiden.utils import sha3, typing
-=======
->>>>>>> c38a9467
+from raiden.utils import typing
 
 # Reduce the lock expiration by some additional blocks to prevent this exploit:
 # The payee could reveal the secret on it's lock expiration block, the lock
